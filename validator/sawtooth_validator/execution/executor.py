--- conflicted
+++ resolved
@@ -274,17 +274,11 @@
 
 
 class TransactionExecutor(object):
-<<<<<<< HEAD
 
     def __init__(self, service, context_manager, settings_view_factory,
-                 scheduler_type):
-=======
-    def __init__(self,
-                 service,
-                 context_manager,
-                 settings_view_factory,
+                 scheduler_type,
                  invalid_observers=None):
->>>>>>> c785b9cf
+
         """
         Args:
             service (Interconnect): The zmq internal interface
@@ -309,12 +303,12 @@
         self._executing_threadpool = ThreadPoolExecutor(max_workers=5)
         self._alive_threads = []
         self._lock = threading.Lock()
-<<<<<<< HEAD
+
         self._scheduler_type = scheduler_type
-=======
+
         self._invalid_observers = ([] if invalid_observers is None
                                    else invalid_observers)
->>>>>>> c785b9cf
+
         self._open_futures = ThreadsafeDict()
 
     def create_scheduler(self,
