# Copyright 2016, 2017 Intel Corporation
#
# Licensed under the Apache License, Version 2.0 (the "License");
# you may not use this file except in compliance with the License.
# You may obtain a copy of the License at
#
#     http://www.apache.org/licenses/LICENSE-2.0
#
# Unless required by applicable law or agreed to in writing, software
# distributed under the License is distributed on an "AS IS" BASIS,
# WITHOUT WARRANTIES OR CONDITIONS OF ANY KIND, either express or implied.
# See the License for the specific language governing permissions and
# limitations under the License.
# ------------------------------------------------------------------------------

import hashlib
import logging
import os
import signal
import time
import threading

from sawtooth_validator.concurrent.threadpool import \
    InstrumentedThreadPoolExecutor
from sawtooth_validator.execution.context_manager import ContextManager
from sawtooth_validator.database.indexed_database import IndexedDatabase
from sawtooth_validator.database.lmdb_nolock_database import LMDBNoLockDatabase
from sawtooth_validator.journal.block_validator import BlockValidator
from sawtooth_validator.journal.publisher import BlockPublisher
from sawtooth_validator.journal.chain import ChainController
from sawtooth_validator.journal.genesis import GenesisController
from sawtooth_validator.journal.batch_sender import BroadcastBatchSender
from sawtooth_validator.journal.block_sender import BroadcastBlockSender
from sawtooth_validator.journal.block_store import BlockStore
from sawtooth_validator.journal.block_cache import BlockCache
from sawtooth_validator.journal.completer import Completer
from sawtooth_validator.journal.responder import Responder
from sawtooth_validator.journal.batch_injector import \
    DefaultBatchInjectorFactory
from sawtooth_validator.networking.dispatch import Dispatcher
from sawtooth_validator.journal.chain_id_manager import ChainIdManager
from sawtooth_validator.execution.executor import TransactionExecutor
from sawtooth_validator.state.batch_tracker import BatchTracker
from sawtooth_validator.state.settings_view import SettingsViewFactory
from sawtooth_validator.state.identity_view import IdentityViewFactory
from sawtooth_validator.state.state_view import StateViewFactory
from sawtooth_validator.gossip.permission_verifier import PermissionVerifier
from sawtooth_validator.gossip.permission_verifier import IdentityCache
from sawtooth_validator.gossip.identity_observer import IdentityObserver
from sawtooth_validator.networking.interconnect import Interconnect
from sawtooth_validator.gossip.gossip import Gossip

from sawtooth_validator.server.events.broadcaster import EventBroadcaster

from sawtooth_validator.journal.receipt_store import TransactionReceiptStore

from sawtooth_validator.server import network_handlers
from sawtooth_validator.server import component_handlers

LOGGER = logging.getLogger(__name__)


class Validator(object):
    def __init__(self,
                 bind_network,
                 bind_component,
                 endpoint,
                 peering,
                 seeds_list,
                 peer_list,
                 data_dir,
                 config_dir,
                 identity_signer,
                 scheduler_type,
                 permissions,
                 minimum_peer_connectivity,
                 maximum_peer_connectivity,
                 network_public_key=None,
                 network_private_key=None,
                 roles=None,
                 metrics_registry=None):
        """Constructs a validator instance.

        Args:
            bind_network (str): the network endpoint
            bind_component (str): the component endpoint
            endpoint (str): the zmq-style URI of this validator's
                publically reachable endpoint
            peering (str): The type of peering approach. Either 'static'
                or 'dynamic'. In 'static' mode, no attempted topology
                buildout occurs -- the validator only attempts to initiate
                peering connections with endpoints specified in the
                peer_list. In 'dynamic' mode, the validator will first
                attempt to initiate peering connections with endpoints
                specified in the peer_list and then attempt to do a
                topology buildout starting with peer lists obtained from
                endpoints in the seeds_list. In either mode, the validator
                will accept incoming peer requests up to max_peers.
            seeds_list (list of str): a list of addresses to connect
                to in order to perform the initial topology buildout
            peer_list (list of str): a list of peer addresses
            data_dir (str): path to the data directory
            config_dir (str): path to the config directory
            identity_signer (str): cryptographic signer the validator uses for
                signing
        """
        # Get the public key for the signing key
        identity_public_key = identity_signer.get_public_key().as_hex()

        # -- Setup Global State Database and Factory -- #
        global_state_db_filename = os.path.join(
            data_dir, 'merkle-{}.lmdb'.format(bind_network[-2:]))
        LOGGER.debug(
            'global state database file is %s', global_state_db_filename)
        global_state_db = LMDBNoLockDatabase(global_state_db_filename, 'c')
        state_view_factory = StateViewFactory(global_state_db)

        # -- Setup Receipt Store -- #
        receipt_db_filename = os.path.join(
            data_dir, 'txn_receipts-{}.lmdb'.format(bind_network[-2:]))
        LOGGER.debug('txn receipt store file is %s', receipt_db_filename)
        receipt_db = LMDBNoLockDatabase(receipt_db_filename, 'c')
        receipt_store = TransactionReceiptStore(receipt_db)

        # -- Setup Block Store -- #
        block_db_filename = os.path.join(
            data_dir, 'block-{}.lmdb'.format(bind_network[-2:]))
        LOGGER.debug('block store file is %s', block_db_filename)
        block_db = IndexedDatabase(
            block_db_filename,
            BlockStore.serialize_block,
            BlockStore.deserialize_block,
            flag='c',
            indexes=BlockStore.create_index_configuration())
        block_store = BlockStore(block_db)
        block_cache = BlockCache(
            block_store, keep_time=300, purge_frequency=30)

        # -- Setup Thread Pools -- #
        component_thread_pool = InstrumentedThreadPoolExecutor(
            max_workers=10, name='Component')
        network_thread_pool = InstrumentedThreadPoolExecutor(
            max_workers=10, name='Network')
        sig_pool = InstrumentedThreadPoolExecutor(
            max_workers=3, name='Signature')

        # -- Setup Dispatchers -- #
        component_dispatcher = Dispatcher(metrics_registry=metrics_registry)
        network_dispatcher = Dispatcher(metrics_registry=metrics_registry)

        # -- Setup Services -- #
        component_service = Interconnect(
            bind_component,
            component_dispatcher,
            secured=False,
            heartbeat=False,
            max_incoming_connections=20,
            monitor=True,
            max_future_callback_workers=10,
            metrics_registry=metrics_registry)

        zmq_identity = hashlib.sha512(
            time.time().hex().encode()).hexdigest()[:23]

        secure = False
        if network_public_key is not None and network_private_key is not None:
            secure = True

        network_service = Interconnect(
            bind_network,
            dispatcher=network_dispatcher,
            zmq_identity=zmq_identity,
            secured=secure,
            server_public_key=network_public_key,
            server_private_key=network_private_key,
            heartbeat=True,
            public_endpoint=endpoint,
            connection_timeout=120,
            max_incoming_connections=100,
            max_future_callback_workers=10,
            authorize=True,
            signer=identity_signer,
            roles=roles,
            metrics_registry=metrics_registry)

        # -- Setup Transaction Execution Platform -- #
        context_manager = ContextManager(global_state_db)

        batch_tracker = BatchTracker(block_store)

        transaction_executor = TransactionExecutor(
            service=component_service,
            context_manager=context_manager,
            settings_view_factory=SettingsViewFactory(state_view_factory),
            scheduler_type=scheduler_type,
            invalid_observers=[batch_tracker],
            metrics_registry=metrics_registry)

        component_service.set_check_connections(
            transaction_executor.check_connections)

        event_broadcaster = EventBroadcaster(
            component_service, block_store, receipt_store)

        # -- Setup P2P Networking -- #
        gossip = Gossip(
            network_service,
            endpoint=endpoint,
            peering_mode=peering,
            initial_seed_endpoints=seeds_list,
            initial_peer_endpoints=peer_list,
            minimum_peer_connectivity=minimum_peer_connectivity,
            maximum_peer_connectivity=maximum_peer_connectivity,
            topology_check_frequency=1)

        completer = Completer(block_store, gossip)

        block_sender = BroadcastBlockSender(completer, gossip)
        batch_sender = BroadcastBatchSender(completer, gossip)
        chain_id_manager = ChainIdManager(data_dir)

        identity_view_factory = IdentityViewFactory(
            StateViewFactory(global_state_db))

        id_cache = IdentityCache(
            identity_view_factory, block_store.chain_head_state_root)

        # -- Setup Permissioning -- #
        permission_verifier = PermissionVerifier(
            permissions,
            block_store.chain_head_state_root,
            id_cache)

        identity_observer = IdentityObserver(
            to_update=id_cache.invalidate,
            forked=id_cache.forked)

        # -- Setup Journal -- #
        batch_injector_factory = DefaultBatchInjectorFactory(
            block_store=block_store,
            state_view_factory=state_view_factory,
            signer=identity_signer)

        block_publisher = BlockPublisher(
            transaction_executor=transaction_executor,
            block_cache=block_cache,
            state_view_factory=state_view_factory,
            block_sender=block_sender,
            batch_sender=batch_sender,
            squash_handler=context_manager.get_squash_handler(),
            chain_head=block_store.chain_head,
            identity_signer=identity_signer,
            identity_public_key=identity_signer.get_public_key().as_hex(),
            data_dir=data_dir,
            config_dir=config_dir,
            permission_verifier=permission_verifier,
            check_publish_block_frequency=0.1,
            batch_observers=[batch_tracker],
            batch_injector_factory=batch_injector_factory,
            metrics_registry=metrics_registry)

        chain_controller = ChainController(
            block_cache=block_cache,
            state_view_factory=state_view_factory,
            chain_head_lock=block_publisher.chain_head_lock,
            on_chain_updated=block_publisher.on_chain_updated,
            chain_id_manager=chain_id_manager,
            identity_public_key=identity_signer.get_public_key().as_hex(),
            data_dir=data_dir,
            config_dir=config_dir,
            chain_observers=[
                event_broadcaster,
                receipt_store,
                batch_tracker,
                identity_observer
            ],
            metrics_registry=metrics_registry)

        block_validator = BlockValidator(
            block_cache=block_cache,
            state_view_factory=state_view_factory,
            transaction_executor=transaction_executor,
            on_block_validated=chain_controller.on_block_validated,
            squash_handler=context_manager.get_squash_handler(),
            identity_public_key=identity_public_key,
            data_dir=data_dir,
            config_dir=config_dir,
            permission_verifier=permission_verifier)

        genesis_controller = GenesisController(
            context_manager=context_manager,
            transaction_executor=transaction_executor,
            completer=completer,
            block_store=block_store,
            state_view_factory=state_view_factory,
            identity_signer=identity_signer,
            identity_public_key=identity_signer.get_public_key().as_hex(),
            data_dir=data_dir,
            config_dir=config_dir,
            chain_id_manager=chain_id_manager,
            batch_sender=batch_sender)

        responder = Responder(completer)

        completer.set_on_batch_received(block_publisher.queue_batch)
<<<<<<< HEAD
        completer.set_on_block_received(block_validator.queue_block)
=======
        completer.set_on_block_received(chain_controller.queue_block)
        completer.set_chain_has_block(chain_controller.has_block)
>>>>>>> f7a5bff0

        # -- Register Message Handler -- #
        network_handlers.add(
            network_dispatcher, network_service, gossip, completer,
            responder, network_thread_pool, sig_pool,
            block_validator.has_block, block_publisher.has_batch,
            permission_verifier)

        component_handlers.add(
            component_dispatcher, gossip, context_manager,
            transaction_executor, completer, block_store, batch_tracker,
            global_state_db, self.get_chain_head_state_root_hash,
            receipt_store, event_broadcaster, permission_verifier,
            component_thread_pool, sig_pool)

        # -- Store Object References -- #
        self._component_dispatcher = component_dispatcher
        self._component_service = component_service
        self._component_thread_pool = component_thread_pool

        self._network_dispatcher = network_dispatcher
        self._network_service = network_service
        self._network_thread_pool = network_thread_pool

        self._sig_pool = sig_pool

        self._context_manager = context_manager
        self._transaction_executor = transaction_executor
        self._genesis_controller = genesis_controller
        self._gossip = gossip

        self._block_publisher = block_publisher
        self._chain_controller = chain_controller
        self._block_validator = block_validator

    def start(self):
        self._component_dispatcher.start()
        self._component_service.start()
        if self._genesis_controller.requires_genesis():
            self._genesis_controller.start(self._start)
        else:
            self._start()

    def _start(self):
        self._network_dispatcher.start()
        self._network_service.start()

        self._gossip.start()
        self._block_publisher.start()
        self._chain_controller.start()
        self._block_validator.start()

        signal_event = threading.Event()

        signal.signal(signal.SIGTERM,
                      lambda sig, fr: signal_event.set())
        # This is where the main thread will be during the bulk of the
        # validator's life.
        while not signal_event.is_set():
            signal_event.wait(timeout=20)

    def stop(self):
        self._gossip.stop()
        self._component_dispatcher.stop()
        self._network_dispatcher.stop()
        self._network_service.stop()

        self._component_service.stop()

        self._network_thread_pool.shutdown(wait=True)
        self._component_thread_pool.shutdown(wait=True)
        self._sig_pool.shutdown(wait=True)

        self._transaction_executor.stop()
        self._context_manager.stop()

        self._block_publisher.stop()
        self._chain_controller.stop()
        self._block_validator.stop()

        threads = threading.enumerate()

        # This will remove the MainThread, which will exit when we exit with
        # a sys.exit() or exit of main().
        threads.remove(threading.current_thread())

        while threads:
            if len(threads) < 4:
                LOGGER.info(
                    "remaining threads: %s",
                    ", ".join(
                        ["{} ({})".format(x.name, x.__class__.__name__)
                         for x in threads]))
            for t in threads.copy():
                if not t.is_alive():
                    t.join()
                    threads.remove(t)
                if threads:
                    time.sleep(1)

        LOGGER.info("All threads have been stopped and joined")

    def get_chain_head_state_root_hash(self):
        return self._chain_controller.chain_head.state_root_hash<|MERGE_RESOLUTION|>--- conflicted
+++ resolved
@@ -303,12 +303,8 @@
         responder = Responder(completer)
 
         completer.set_on_batch_received(block_publisher.queue_batch)
-<<<<<<< HEAD
         completer.set_on_block_received(block_validator.queue_block)
-=======
-        completer.set_on_block_received(chain_controller.queue_block)
-        completer.set_chain_has_block(chain_controller.has_block)
->>>>>>> f7a5bff0
+        completer.set_chain_has_block(block_validator.has_block)
 
         # -- Register Message Handler -- #
         network_handlers.add(
