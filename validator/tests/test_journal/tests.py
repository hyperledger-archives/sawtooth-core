--- conflicted
+++ resolved
@@ -128,12 +128,8 @@
             batch_sender=self.batch_sender,
             squash_handler=None,
             chain_head=self.block_tree_manager.chain_head,
-<<<<<<< HEAD
-            identity_signing_key=self.block_tree_manager.identity_signing_key,
+            identity_signer=self.block_tree_manager.identity_signer,
             identity_public_key=self.block_tree_manager.identity_public_key,
-=======
-            identity_signer=self.block_tree_manager.identity_signer,
->>>>>>> 9c4d0bd1
             data_dir=None,
             config_dir=None,
             check_publish_block_frequency=0.1,
@@ -289,12 +285,8 @@
             batch_sender=self.batch_sender,
             squash_handler=None,
             chain_head=self.block_tree_manager.chain_head,
-<<<<<<< HEAD
-            identity_signing_key=self.block_tree_manager.identity_signing_key,
+            identity_signer=self.block_tree_manager.identity_signer,
             identity_public_key=self.block_tree_manager.identity_public_key,
-=======
-            identity_signer=self.block_tree_manager.identity_signer,
->>>>>>> 9c4d0bd1
             data_dir=None,
             config_dir=None,
             check_publish_block_frequency=0.1,
@@ -326,12 +318,8 @@
             batch_sender=self.batch_sender,
             squash_handler=None,
             chain_head=self.block_tree_manager.chain_head,
-<<<<<<< HEAD
-            identity_signing_key=self.block_tree_manager.identity_signing_key,
+            identity_signer=self.block_tree_manager.identity_signer,
             identity_public_key=self.block_tree_manager.identity_public_key,
-=======
-            identity_signer=self.block_tree_manager.identity_signer,
->>>>>>> 9c4d0bd1
             data_dir=None,
             config_dir=None,
             check_publish_block_frequency=0.1,
@@ -384,12 +372,8 @@
             batch_sender=self.batch_sender,
             squash_handler=None,
             chain_head=self.block_tree_manager.chain_head,
-<<<<<<< HEAD
-            identity_signing_key=self.block_tree_manager.identity_signing_key,
+            identity_signer=self.block_tree_manager.identity_signer,
             identity_public_key=self.block_tree_manager.identity_public_key,
-=======
-            identity_signer=self.block_tree_manager.identity_signer,
->>>>>>> 9c4d0bd1
             data_dir=None,
             config_dir=None,
             permission_verifier=self.permission_verifier,
@@ -802,11 +786,7 @@
             transaction_executor=MockTransactionExecutor(
                 batch_execution_result=None),
             squash_handler=None,
-<<<<<<< HEAD
             identity_public_key=self.block_tree_manager.identity_public_key,
-=======
-            identity_signer=self.block_tree_manager.identity_signer,
->>>>>>> 9c4d0bd1
             data_dir=None,
             config_dir=None,
             permission_verifier=self.permission_verifier)
@@ -873,17 +853,9 @@
             chain_head_lock=self._chain_head_lock,
             on_chain_updated=chain_updated,
             chain_id_manager=self.chain_id_manager,
-<<<<<<< HEAD
             data_dir=None,
             config_dir=None,
-            chain_observers=[self.state_delta_processor],
-=======
-            identity_signer=self.block_tree_manager.identity_signer,
-            data_dir=None,
-            config_dir=None,
-            permission_verifier=self.permission_verifier,
             chain_observers=[],
->>>>>>> 9c4d0bd1
             metrics_registry=None)
 
         init_root = self.chain_ctrl.chain_head
@@ -1203,17 +1175,9 @@
             chain_head_lock=self.chain_head_lock,
             on_chain_updated=chain_updated,
             chain_id_manager=self.chain_id_manager,
-<<<<<<< HEAD
             data_dir=None,
             config_dir=None,
-            chain_observers=[self.state_delta_processor],
-=======
-            identity_signer=self.block_tree_manager.identity_signer,
-            data_dir=None,
-            config_dir=None,
-            permission_verifier=self.permission_verifier,
             chain_observers=[],
->>>>>>> 9c4d0bd1
             metrics_registry=None)
 
         self.assertIsNone(self.chain_ctrl.chain_head)
@@ -1299,12 +1263,8 @@
                 batch_sender=self.batch_sender,
                 squash_handler=None,
                 chain_head=btm.block_store.chain_head,
-<<<<<<< HEAD
-                identity_signing_key=btm.identity_signing_key,
+                identity_signer=btm.identity_signer,
                 identity_public_key=btm.identity_public_key,
-=======
-                identity_signer=btm.identity_signer,
->>>>>>> 9c4d0bd1
                 data_dir=None,
                 config_dir=None,
                 permission_verifier=self.permission_verifier,
@@ -1332,17 +1292,9 @@
                 chain_head_lock=block_publisher.chain_head_lock,
                 on_chain_updated=block_publisher.on_chain_updated,
                 chain_id_manager=None,
-<<<<<<< HEAD
                 data_dir=None,
                 config_dir=None,
-                chain_observers=[self.state_delta_processor])
-=======
-                identity_signer=btm.identity_signer,
-                data_dir=None,
-                config_dir=None,
-                permission_verifier=self.permission_verifier,
                 chain_observers=[])
->>>>>>> 9c4d0bd1
 
             self.gossip.on_batch_received = block_publisher.queue_batch
             self.gossip.on_block_received = chain_controller.queue_block
