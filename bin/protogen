#!/usr/bin/env python3
#
# Copyright 2017 Intel Corporation
#
# Licensed under the Apache License, Version 2.0 (the "License");
# you may not use this file except in compliance with the License.
# You may obtain a copy of the License at
#
#     http://www.apache.org/licenses/LICENSE-2.0
#
# Unless required by applicable law or agreed to in writing, software
# distributed under the License is distributed on an "AS IS" BASIS,
# WITHOUT WARRANTIES OR CONDITIONS OF ANY KIND, either express or implied.
# See the License for the specific language governing permissions and
# limitations under the License.
# ------------------------------------------------------------------------------

import os
import tempfile
from glob import glob
import re
import subprocess
import sys


try:
    from grpc.tools.protoc import main as _protoc
except ImportError:
    print("Error: grpc.tools.protoc not found")
    exit(1)


JOIN = os.path.join
TOP_DIR = os.path.dirname(os.path.dirname(os.path.realpath(__file__)))


def main(args=sys.argv[1:]):
    # 1. Generate and distribute top-level protos
    proto_dir = JOIN(TOP_DIR, "protos")

    protoc(proto_dir, "sdk/python", "sawtooth_sdk/protobuf")
    protoc(proto_dir, "cli", "sawtooth_cli/protobuf")
    protoc(proto_dir, "validator", "sawtooth_validator/protobuf")
    protoc(proto_dir, "rest_api", "sawtooth_rest_api/protobuf")
    protoc(proto_dir, "families/config", "sawtooth_config/protobuf")

    if "javascript" in args:
        protoc(proto_dir, "sdk/javascript", "protobuf", "javascript")

    if "go" in args:
        protoc(proto_dir, "sdk/go/src", "sawtooth_sdk/protobuf", "go")

    # 2. Generate config protos
    proto_dir = JOIN(TOP_DIR, "families/config/protos")
    protoc(proto_dir, "families/config", "sawtooth_config/protobuf")
    protoc(proto_dir, "cli", "sawtooth_cli/protobuf")

    # 3. Generate PoET protos
    proto_dir = \
        JOIN(
            TOP_DIR,
            "consensus/poet/families/sawtooth_validator_registry/protos")
    protoc(proto_dir, "consensus/poet/common", "sawtooth_poet_common/protobuf")

<<<<<<< HEAD
    if "go" in args:
        proto_dir = JOIN(TOP_DIR, "families/burrow_evm/src/protos")
        protoc(proto_dir, "families/burrow_evm/src", "sawtooth_burrow_evm/protobuf", "go")
=======
    # 4. Generate supplychain protos
    proto_dir = JOIN(TOP_DIR, "families/supplychain/protos")
    protoc(proto_dir, "families/supplychain/python",
        "sawtooth_supplychain/protobuf")

>>>>>>> 4177c689


def protoc(src_dir, base_dir, pkg, language="python"):
    if language == "python":
        protoc_python(src_dir, base_dir, pkg)
    elif language == "go":
        protoc_go(src_dir, base_dir, pkg)
    elif language == "javascript":
        protoc_javascript(src_dir, base_dir, pkg)


def protoc_python(src_dir, base_dir, pkg):
    # 1. Create output package directory
    pkg_dir = JOIN(TOP_DIR, base_dir, pkg)
    os.makedirs(pkg_dir, exist_ok=True)

    # 2. 'touch' the __init__.py file if the output directory exists
    init_py = JOIN(pkg_dir, "__init__.py")
    if not os.path.exists(init_py):
        with open(init_py, "w") as fd:
            pass  # Just need it to exist

    # 3. Create a temp directory for building
    with tempfile.TemporaryDirectory() as tmp_dir:
        tmp_pkg_dir = JOIN(tmp_dir, pkg)
        os.makedirs(tmp_pkg_dir)

        # 4. Get a list of all .proto files to build
        cwd = os.getcwd()
        os.chdir(src_dir)
        proto_files = glob("*.proto")
        os.chdir(cwd)

        # 5. Copy protos to temp dir and fix imports
        for proto in proto_files:
            src = JOIN(src_dir, proto)
            dst = JOIN(tmp_pkg_dir, proto)
            with open(src, encoding='utf-8') as fin:
                with open(dst, "w", encoding='utf-8') as fout:
                    src_contents = fin.read()
                    fixed_contents = fix_import(src_contents, pkg)
                    fout.write(fixed_contents)

        # 6. Compile protobuf files
        _protoc([
            __file__,
            "-I=%s" % tmp_dir,
            "--python_out=%s" % JOIN(TOP_DIR, base_dir),
        ] + glob("%s/*.proto" % tmp_pkg_dir))


def protoc_javascript(src_dir, base_dir, pkg):
    pkg_dir = JOIN(TOP_DIR, base_dir, pkg)
    os.makedirs(pkg_dir, exist_ok=True)

    with open(JOIN(pkg_dir, 'protobuf_bundle.json'), 'w') as out:
        p = subprocess.Popen(['node', 'compile_protobuf.js'],
                             cwd=JOIN(TOP_DIR, base_dir),
                             stdout=out)
        ret_code = p.wait()
        out.flush()

    if ret_code != 0:
        raise AssertionError(
            'Unable to compile protobuf messages for JS!')


def protoc_go(src_dir, base_dir, pkg):
    # 1. Get a list of all .proto files to build
    cwd = os.getcwd()
    os.chdir(src_dir)
    proto_files = glob("*.proto")
    os.chdir(cwd)

    # 2. Create a temp directory for building
    with tempfile.TemporaryDirectory() as tmp_dir:
        defer = []

        # 3. In order to have each protobuf file in its own namespace,
        # directories need to be created for all of them and the .proto file
        # copied in
        for proto_file in proto_files:
            proto = proto_file[:-6]

            sub_pkg = JOIN(pkg, proto)
            tmp_pkg_dir = JOIN(tmp_dir, sub_pkg + "_pb2")
            os.makedirs(tmp_pkg_dir)

            src = JOIN(src_dir, proto_file)
            dst = JOIN(tmp_pkg_dir, proto_file)
            with open(src, encoding='utf-8') as fin:
                with open(dst, "w", encoding='utf-8') as fout:
                    src_contents = fin.read()
                    fixed_contents = fix_import(src_contents, pkg, sub_dir=True)
                    fout.write(fixed_contents)

            # Need to defer until the whole directory is setup
            defer.append([
                __file__,
                "-I=%s" % tmp_dir,
                "--go_out=%s" % JOIN(TOP_DIR, base_dir),
                "%s" % dst
            ])

        for args in defer:
            _protoc(args)


def fix_import(contents, pkg, sub_dir=False):
    pattern = r'^import "(.*)\.proto\"'
    if sub_dir:
        template = r'import "%s/\1_pb2/\1.proto"'
    else:
        template = r'import "%s/\1.proto"'

    return re.sub(
        pattern,
        lambda match: match.expand(template) % pkg,
        contents,
        flags=re.MULTILINE
    )


if __name__ == "__main__":
    try:
        main()
    except KeyboardInterrupt:
        exit(1)<|MERGE_RESOLUTION|>--- conflicted
+++ resolved
@@ -62,17 +62,14 @@
             "consensus/poet/families/sawtooth_validator_registry/protos")
     protoc(proto_dir, "consensus/poet/common", "sawtooth_poet_common/protobuf")
 
-<<<<<<< HEAD
-    if "go" in args:
-        proto_dir = JOIN(TOP_DIR, "families/burrow_evm/src/protos")
-        protoc(proto_dir, "families/burrow_evm/src", "sawtooth_burrow_evm/protobuf", "go")
-=======
     # 4. Generate supplychain protos
     proto_dir = JOIN(TOP_DIR, "families/supplychain/protos")
     protoc(proto_dir, "families/supplychain/python",
         "sawtooth_supplychain/protobuf")
 
->>>>>>> 4177c689
+    if "go" in args:
+        proto_dir = JOIN(TOP_DIR, "families/burrow_evm/src/protos")
+        protoc(proto_dir, "families/burrow_evm/src", "sawtooth_burrow_evm/protobuf", "go")
 
 
 def protoc(src_dir, base_dir, pkg, language="python"):
